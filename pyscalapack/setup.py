from distutils.core import setup
import distutils.ccompiler
from Cython.Distutils import extension  
from Cython.Distutils import build_ext  

import subprocess
import os
import numpy as np

def runcommand(cmd):
    process = subprocess.Popen(cmd.split(), shell=False, stdout=subprocess.PIPE)    
    c = process.communicate()

    if process.returncode != 0:
        raise Exception("Something went wrong whilst running the command: %s" % cmd)

    return c[0]




################# Configuration options to tweak. #########################

# Which mpi version? Should be either 'intelmpi' or 'openmpi'.
mpiversion = 'openmpi'

# Which ScaLapack version to use? Only 'intel' is supported at the moment.
scalapackversion = 'intel'

############################################################################






## Remove CC variable which Intel compiler modulefiles keep setting
## as we must use the compiler that compiled python.
if 'CC' in os.environ:
    del os.environ['CC']


if mpiversion == 'intelmpi':
    # Fetch command line, convert to a list, and remove the first item (the command).
    intelargs =  runcommand('mpicc -show').split()[1:]  
    mpilinkargs=intelargs
    mpicompileargs=intelargs
elif mpiversion == 'openmpi':
    # Fetch the arguments for linking and compiling.
    mpilinkargs = runcommand('mpicc -showme:link').split()
    mpicompileargs = runcommand('mpicc -showme:compile').split()
else:
    raise Exception("MPI library unsupported. Please modify setup.py manually.")


if scalapackversion == 'intel':
    # Set library includes (taking into account which MPI library we are using)."
    scl_lib = ['mkl_scalapack_lp64', 'mkl_rt', 'mkl_blacs_'+mpiversion+'_lp64', 'iomp5', 'pthread']
    scl_libdir = [os.environ['MKLROOT']+'/lib/intel64' if 'MKLROOT' in os.environ else '']
    
else:
    raise Exception("Scalapack distribution unsupported. Please modify setup.py manually.")


setup(  
    name = 'PyScalapack',
<<<<<<< HEAD
    ext_modules=[ extension.Extension('scarray', ['scarray.pyx', 'bcutil.c'],
                                      include_dirs=[np.get_include(), '.'],
=======
    ext_modules=[ extension.Extension('core', ['core.pyx', 'bcutil.c'],
                                      include_dirs=['.', np.get_include()],
>>>>>>> 392ccfaf
                                      library_dirs=scl_libdir,
                                      libraries=scl_lib,
                                      extra_compile_args = (['-openmp'] + mpicompileargs),
                                      extra_link_args = (['-openmp'] + mpilinkargs)
                                      ),
<<<<<<< HEAD
                  extension.Extension('scroutine', ['scroutine.pyx'],
                                      include_dirs=[np.get_include(), '.'],
=======
                  extension.Extension('routines', ['routines.pyx'],
                                      include_dirs=['.', np.get_include()],
>>>>>>> 392ccfaf
                                      library_dirs=scl_libdir,
                                      libraries=scl_lib,
                                      extra_compile_args = (['-openmp'] + mpicompileargs),
                                      extra_link_args = (['-openmp'] + mpilinkargs)
                                      )
                ],  
    cmdclass = {'build_ext': build_ext} )
<|MERGE_RESOLUTION|>--- conflicted
+++ resolved
@@ -64,25 +64,15 @@
 
 setup(  
     name = 'PyScalapack',
-<<<<<<< HEAD
-    ext_modules=[ extension.Extension('scarray', ['scarray.pyx', 'bcutil.c'],
-                                      include_dirs=[np.get_include(), '.'],
-=======
     ext_modules=[ extension.Extension('core', ['core.pyx', 'bcutil.c'],
                                       include_dirs=['.', np.get_include()],
->>>>>>> 392ccfaf
                                       library_dirs=scl_libdir,
                                       libraries=scl_lib,
                                       extra_compile_args = (['-openmp'] + mpicompileargs),
                                       extra_link_args = (['-openmp'] + mpilinkargs)
                                       ),
-<<<<<<< HEAD
-                  extension.Extension('scroutine', ['scroutine.pyx'],
-                                      include_dirs=[np.get_include(), '.'],
-=======
                   extension.Extension('routines', ['routines.pyx'],
                                       include_dirs=['.', np.get_include()],
->>>>>>> 392ccfaf
                                       library_dirs=scl_libdir,
                                       libraries=scl_lib,
                                       extra_compile_args = (['-openmp'] + mpicompileargs),
